--- conflicted
+++ resolved
@@ -858,14 +858,7 @@
 		let status = StatusCode::from_u16(response.subject.0);
 
 		if status != StatusCode::SwitchingProtocols {
-<<<<<<< HEAD
-			return Err(WebSocketOtherError::ResponseError(
-				"Status code must be Switching Protocols",
-			))
-			.map_err(towse);
-=======
-			return Err(WebSocketError::StatusCodeError(status));
->>>>>>> 9e98df32
+			return Err(WebSocketOtherError::StatusCodeError(status)).map_err(towse);
 		}
 
 		let key = self
