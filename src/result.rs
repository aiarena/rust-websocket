--- conflicted
+++ resolved
@@ -41,17 +41,8 @@
 	RequestError(&'static str),
 	/// Invalid WebSocket response error
 	ResponseError(&'static str),
-<<<<<<< HEAD
-=======
-	/// Invalid WebSocket data frame error
-	DataFrameError(&'static str),
 	/// Received unexpected status code
 	StatusCodeError(StatusCode),
-	/// No data available
-	NoDataAvailable,
-	/// An input/output error
-	IoError(io::Error),
->>>>>>> 9e98df32
 	/// An HTTP parsing error
 	HttpError(HttpError),
 	/// A URL parsing error
@@ -91,17 +82,11 @@
 			#[cfg(any(feature = "sync-ssl", feature = "async-ssl"))]
 			WebSocketOtherError::TlsHandshakeFailure => "TLS Handshake failure",
 			#[cfg(any(feature = "sync-ssl", feature = "async-ssl"))]
-<<<<<<< HEAD
 			WebSocketOtherError::TlsHandshakeInterruption => "TLS Handshake interrupted",
 			WebSocketOtherError::WebSocketUrlError(_) => "WebSocket URL failure",
 			WebSocketOtherError::IoError(ref e) => e.description(),
 			WebSocketOtherError::ProtocolError(e) => e,
-=======
-			WebSocketError::TlsHandshakeInterruption => "TLS Handshake interrupted",
-			WebSocketError::Utf8Error(_) => "UTF-8 failure",
-			WebSocketError::WebSocketUrlError(_) => "WebSocket URL failure",
-			WebSocketError::StatusCodeError(_) => "Received unexpected status code",
->>>>>>> 9e98df32
+			WebSocketOtherError::StatusCodeError(_) => "Received unexpected status code",
 		}
 	}
 
